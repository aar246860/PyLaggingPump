<<<<<<< HEAD
# Lagwell Webapp（純前端版）

Lagwell 抽水試驗頁面完全以前端執行：瀏覽器透過 **Pyodide** 載入 Python/NumPy/SciPy 執行 Theis 與 Lagging（半解析）擬合，並使用 **jsPDF** 生成 PDF 報告，無需任何後端 API。部署到 GitHub Pages 或任一靜態空間即可運作。
=======
# Lagwell Webapp（靜態版）

Lagwell 抽水試驗頁面完全以前端執行：瀏覽器透過 **Pyodide** 載入 Python/NumPy/SciPy 做擬合，並使用 **jsPDF** 產出報告，無需任何後端 API。部署到 GitHub Pages 等純靜態空間即可。
>>>>>>> dba55df5

## 使用方式

```bash
# 直接開啟 docs/index.html，或啟動簡單的靜態伺服器
python -m http.server --directory docs
# 然後瀏覽 http://localhost:8000/
```

<<<<<<< HEAD
1. 首次開啟時，頁面會顯示「Python 載入中」並自動下載 Pyodide / NumPy / SciPy。
2. 貼上或上傳含 `time_min, drawdown_m` 欄位的 CSV，設定 `r`、`Q` 與模型（Theis 或 Lagging）。
3. 按「開始擬合」即可由瀏覽器端 Python 完成曲線擬合與圖表繪製。
4. 「下載 PDF 報告」會由 jsPDF 直接輸出離線報告檔案。

> ❗️ 無需設定 API Base，也不用啟動 FastAPI；所有計算與報告生成都在使用者瀏覽器完成，完全符合 GitHub Pages 「純靜態檔案」的部署條件。
=======
無需設定 API Base，也不用執行 FastAPI；所有計算都在使用者的瀏覽器完成。
>>>>>>> dba55df5
<|MERGE_RESOLUTION|>--- conflicted
+++ resolved
@@ -1,12 +1,11 @@
-<<<<<<< HEAD
+
 # Lagwell Webapp（純前端版）
 
 Lagwell 抽水試驗頁面完全以前端執行：瀏覽器透過 **Pyodide** 載入 Python/NumPy/SciPy 執行 Theis 與 Lagging（半解析）擬合，並使用 **jsPDF** 生成 PDF 報告，無需任何後端 API。部署到 GitHub Pages 或任一靜態空間即可運作。
-=======
 # Lagwell Webapp（靜態版）
 
 Lagwell 抽水試驗頁面完全以前端執行：瀏覽器透過 **Pyodide** 載入 Python/NumPy/SciPy 做擬合，並使用 **jsPDF** 產出報告，無需任何後端 API。部署到 GitHub Pages 等純靜態空間即可。
->>>>>>> dba55df5
+
 
 ## 使用方式
 
@@ -16,13 +15,11 @@
 # 然後瀏覽 http://localhost:8000/
 ```
 
-<<<<<<< HEAD
 1. 首次開啟時，頁面會顯示「Python 載入中」並自動下載 Pyodide / NumPy / SciPy。
 2. 貼上或上傳含 `time_min, drawdown_m` 欄位的 CSV，設定 `r`、`Q` 與模型（Theis 或 Lagging）。
 3. 按「開始擬合」即可由瀏覽器端 Python 完成曲線擬合與圖表繪製。
 4. 「下載 PDF 報告」會由 jsPDF 直接輸出離線報告檔案。
 
 > ❗️ 無需設定 API Base，也不用啟動 FastAPI；所有計算與報告生成都在使用者瀏覽器完成，完全符合 GitHub Pages 「純靜態檔案」的部署條件。
-=======
-無需設定 API Base，也不用執行 FastAPI；所有計算都在使用者的瀏覽器完成。
->>>>>>> dba55df5
+
+無需設定 API Base，也不用執行 FastAPI；所有計算都在使用者的瀏覽器完成。